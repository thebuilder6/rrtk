pub struct PIDController<'a> {
    setpoint: f32,
<<<<<<< HEAD
    get_process: Box<dyn Fn()->f32>,
    get_time: Box<dyn Fn()->f32>,
    set_control: Box<dyn Fn(f32)>,
=======
>>>>>>> 2da864a8
    kp: f32,
    ki: f32,
    kd: f32,
    last_update_time: Option<f32>,
    prev_error: Option<f32>,
    int_error: f32,
}
<<<<<<< HEAD
impl<'a> PIDController<'_>{
    pub fn new(setpoint: f32,
               get_process: Box<dyn Fn()->f32>,
               get_time: Box<dyn Fn()->f32>,
               set_control: Box<dyn Fn(f32)>,
               kp: f32,
               ki: f32,
               kd: f32)->PIDController<'a>{
        PIDController{
=======
impl PIDController {
    pub fn new(setpoint: f32, kp: f32, ki: f32, kd: f32) -> PIDController {
        PIDController {
>>>>>>> 2da864a8
            setpoint: setpoint,
            kp: kp,
            ki: ki,
            kd: kd,
            last_update_time: None,
            prev_error: None,
            int_error: 0.0,
        }
    }
    #[must_use]
    pub fn update(&mut self, time: f32, process: f32) -> f32 {
        let error = self.setpoint - process;
        let delta_time = match self.last_update_time {
            None => 0.0,
            Some(x) => time - x,
        };
        let drv_error = match self.prev_error {
            None => 0.0,
            Some(x) => (error - x) / delta_time,
        };
        self.int_error += match self.prev_error {
            Some(x) => delta_time * (x + error) / 2.0,
            None => 0.0,
        };
        self.last_update_time = Some(time);
        self.prev_error = Some(error);
        self.kp * error + self.ki * self.int_error + self.kd * drv_error
    }
}
#[cfg(test)]
mod tests {
    use super::*;

    #[test]
    fn new() {
        let pid = PIDController::new(5.0, 1.0, 0.01, 0.1);
        assert_eq!(pid.setpoint, 5.0);
        assert_eq!(pid.kp, 1.0);
        assert_eq!(pid.ki, 0.01);
        assert_eq!(pid.kd, 0.1);
        assert_eq!(pid.last_update_time, None);
        assert_eq!(pid.prev_error, None);
        assert_eq!(pid.int_error, 0.0);
    }
    #[test]
<<<<<<< HEAD
    fn update(){
        let mut velocity = 0f32;
        let mut position = 0f32;
        let mut time = 0f32;
        /*fn get_process()->f32{
            position
        }
        fn get_time()->f32{
            time
        }
        fn set_control(value: f32){
            time+=1;
            velocity+=value;
            position+=velocity;
        }*/
        let get_process = || {
            position
        };
        let get_time = || {
            time
        };
        let set_control = |value: f32| {
            time+=1f32;
            velocity=value;
            position+=velocity;
        };
        let mut pid = PIDController::new(1f32, Box::new(get_process), Box::new(get_time), Box::new(set_control), 1.0, 0.0, 0.0);
=======
    fn initial_update() {
        let mut pid = PIDController::new(5.0, 1.0, 0.01, 0.1);
        let new_control = pid.update(1.0, 0.0);
        assert_eq!(new_control, 5.0);
        assert_eq!(pid.last_update_time, Some(1.0));
        assert_eq!(pid.prev_error, Some(5.0));
        assert_eq!(pid.int_error, 0.0);
    }
    #[test]
    fn subsequent_update() {
        let mut pid = PIDController::new(5.0, 1.0, 0.01, 0.1);
        let _ = pid.update(1.0, 0.0);
        let new_control = pid.update(3.0, 1.0);
        assert_eq!(new_control, 4.04);
        assert_eq!(pid.int_error, 9.0);
>>>>>>> 2da864a8
    }
}<|MERGE_RESOLUTION|>--- conflicted
+++ resolved
@@ -1,11 +1,5 @@
 pub struct PIDController<'a> {
     setpoint: f32,
-<<<<<<< HEAD
-    get_process: Box<dyn Fn()->f32>,
-    get_time: Box<dyn Fn()->f32>,
-    set_control: Box<dyn Fn(f32)>,
-=======
->>>>>>> 2da864a8
     kp: f32,
     ki: f32,
     kd: f32,
@@ -13,21 +7,9 @@
     prev_error: Option<f32>,
     int_error: f32,
 }
-<<<<<<< HEAD
-impl<'a> PIDController<'_>{
-    pub fn new(setpoint: f32,
-               get_process: Box<dyn Fn()->f32>,
-               get_time: Box<dyn Fn()->f32>,
-               set_control: Box<dyn Fn(f32)>,
-               kp: f32,
-               ki: f32,
-               kd: f32)->PIDController<'a>{
-        PIDController{
-=======
 impl PIDController {
     pub fn new(setpoint: f32, kp: f32, ki: f32, kd: f32) -> PIDController {
         PIDController {
->>>>>>> 2da864a8
             setpoint: setpoint,
             kp: kp,
             ki: ki,
@@ -73,35 +55,6 @@
         assert_eq!(pid.int_error, 0.0);
     }
     #[test]
-<<<<<<< HEAD
-    fn update(){
-        let mut velocity = 0f32;
-        let mut position = 0f32;
-        let mut time = 0f32;
-        /*fn get_process()->f32{
-            position
-        }
-        fn get_time()->f32{
-            time
-        }
-        fn set_control(value: f32){
-            time+=1;
-            velocity+=value;
-            position+=velocity;
-        }*/
-        let get_process = || {
-            position
-        };
-        let get_time = || {
-            time
-        };
-        let set_control = |value: f32| {
-            time+=1f32;
-            velocity=value;
-            position+=velocity;
-        };
-        let mut pid = PIDController::new(1f32, Box::new(get_process), Box::new(get_time), Box::new(set_control), 1.0, 0.0, 0.0);
-=======
     fn initial_update() {
         let mut pid = PIDController::new(5.0, 1.0, 0.01, 0.1);
         let new_control = pid.update(1.0, 0.0);
@@ -117,6 +70,5 @@
         let new_control = pid.update(3.0, 1.0);
         assert_eq!(new_control, 4.04);
         assert_eq!(pid.int_error, 9.0);
->>>>>>> 2da864a8
     }
 }